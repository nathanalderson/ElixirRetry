--- conflicted
+++ resolved
@@ -165,11 +165,7 @@
       assert result == {:ok, "Everything's so awesome!"}
     end
 
-<<<<<<< HEAD
-    test "uses the default 'else' action" do
-=======
     test "by default, 'else' re-raises an exception" do
->>>>>>> 4dcd031c
       {elapsed, _} =
         :timer.tc(fn ->
           assert_raise CustomError, fn ->
@@ -182,8 +178,6 @@
       assert elapsed / 1_000 < 250
     end
 
-<<<<<<< HEAD
-=======
     test "by default, 'else' returns the erroneous result if not an exception" do
       {elapsed, _} =
         :timer.tc(fn ->
@@ -198,7 +192,6 @@
       assert elapsed / 1_000 >= 250
     end
 
->>>>>>> 4dcd031c
     test "stream builder works with any Enum" do
       {elapsed, _} =
         :timer.tc(fn ->
@@ -237,8 +230,6 @@
       assert_raise ArgumentError, ~r/clause "foo" is not supported/, fn ->
         Code.eval_string("retry [with: [1]], do: :ok, foo: :invalid", [], __ENV__)
       end
-<<<<<<< HEAD
-=======
 
       assert_raise ArgumentError, ~r/duplicate clauses: do/, fn ->
         Code.eval_string("retry [with: [1]], do: :valid, do: :duplicate", [], __ENV__)
@@ -251,7 +242,6 @@
       assert_raise ArgumentError, ~r/Invalid Syntax. Usage:/, fn ->
         Code.eval_string("retry [with: [1]], [1]", [], __ENV__)
       end
->>>>>>> 4dcd031c
     end
   end
 
