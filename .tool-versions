--- conflicted
+++ resolved
@@ -1,7 +1,2 @@
-<<<<<<< HEAD
-elixir 1.13.4-otp-24
-erlang 24.3
-=======
 elixir 1.14
-erlang 25.3
->>>>>>> 5de26987
+erlang 25.3